""" Functions to model halo profiles """
import cluster_toolkit as ct
import numpy as np
from astropy import units
from astropy.cosmology import LambdaCDM
from .constants import Constants as const
from .cluster_toolkit_patches import _patch_zevolution_cluster_toolkit_rho_m
<<<<<<< HEAD
import warnings
=======
>>>>>>> 2b9c3522

def cclify_astropy_cosmo(cosmoin):
    """ Given an astropy.cosmology object, creates a CCL-like dictionary
    of the relevant model parameters.

    Parameters
    ----------
    cosmoin : astropy.cosmology.core.FlatLambdaCDM or pyccl.core.Cosmology
        astropy or CCL cosmology object

    Returns
    -------
    cosmodict : dictionary
        modified astropy cosmology object

    Notes
    -----
    Need to replace:
    `import pyccl as ccl
    cosmo_ccl = ccl.Cosmology(Omega_c=0.27, Omega_b=0.045, h=0.67, A_s=2.1e-9, n_s=0.96)`
    with
    `from astropy.cosmology import FlatLambdaCDM
    astropy_cosmology_object = FlatLambdaCDM(H0=70, Om0=0.27, Ob0=0.045)
    cosmo_ccl = cclify_astropy_cosmo(astropy_cosmology_object)``
    """
    if isinstance(cosmoin, dict):
        return cosmoin
    if isinstance(cosmoin, LambdaCDM):
        if cosmoin.Ob0 is None:
            raise KeyError("Cosmology object must have a defined baryon density.")
        return {'Omega_c': cosmoin.Odm0, 'Omega_b': cosmoin.Ob0,
                'h': cosmoin.h, 'H0': cosmoin.H0.value}
    raise TypeError("Only astropy LambdaCDM objects or dicts can be made CCL-like.")


def astropyify_ccl_cosmo(cosmoin):
    """ Given a CCL cosmology object, create an astropy cosmology object

    Parameters
    ----------
    cosmoin : astropy.cosmology.FlatLambdaCDM or pyccl.core.Cosmology
        astropy or CCL cosmology object

    Returns
    -------
    cosmodict : astropy.cosmology.LambdaCDM
        Astropy cosmology object

    Notes
    -----
    Need to replace:
    `import pyccl as ccl
    cosmo_ccl = ccl.Cosmology(Omega_c=0.27, Omega_b=0.045, h=0.67, A_s=2.1e-9, n_s=0.96)`
    with
    `from astropy.cosmology import FlatLambdaCDM
    astropy_cosmology_object = FlatLambdaCDM(H0=70, Om0=0.27, Ob0=0.045)
    cosmo_ccl = cclify_astropy_cosmo(astropy_cosmology_object)``
    """
    if isinstance(cosmoin, LambdaCDM):
        return cosmoin
    if isinstance(cosmoin, dict):
        omega_m = cosmoin['Omega_b'] + cosmoin['Omega_c']
        return LambdaCDM(H0=cosmoin['H0'], Om0=omega_m, Ob0=cosmoin['Omega_b'], Ode0=1.0-omega_m)
    raise TypeError("Only astropy LambdaCDM objects or dicts can be converted to astropy.")


def _get_a_from_z(redshift):
    """ Convert redshift to scale factor

    Parameters
    ----------
    redshift : array_like
        Redshift

    Returns
    -------
    scale_factor : array_like
        Scale factor
    """
    redshift = np.array(redshift)
    if np.any(redshift < 0.0):
        raise ValueError(f"Cannot convert negative redshift to scale factor")
    return 1. / (1. + redshift)


def _get_z_from_a(scale_factor):
    """ Convert scale factor to redshift

    Parameters
    ----------
    scale_factor : array_like
        Scale factor

    Returns
    -------
    redshift : array_like
        Redshift
    """
    scale_factor = np.array(scale_factor)
    if np.any(scale_factor > 1.0):
        raise ValueError(f"Cannot convert invalid scale factor a > 1 to redshift")
    return 1. / scale_factor - 1.



def get_reduced_shear_from_convergence(shear, convergence):
    """ Calculates reduced shear from shear and convergence

    Parameters
    ----------
    shear : array_like
        Shear
    convergence : array_like
        Convergence

    Returns:
    reduced_shear : array_like
        Reduced shear
    """
    shear, convergence = np.array(shear), np.array(convergence)
    reduced_shear = shear / (1. - convergence)
    return reduced_shear


def get_3d_density(r3d, mdelta, cdelta, z_cl, cosmo, delta_mdef=200, halo_profile_model='nfw'):
    r"""Retrieve the 3d density :math:`\rho(r)`.

    Profiles implemented so far are:

        `nfw`: :math:`\rho(r) = \frac{\rho_0}{\frac{c}{(r/R_{vir})}
        \left(1+\frac{c}{(r/R_{vir})}\right)^2}` [insert citation here]

    Parameters
    ----------
    r3d : array_like, float
        Radial position from the cluster center in :math:`M\!pc\ h^{-1}`.
    mdelta : float
        Galaxy cluster mass in :math:`M_\odot\ h^{-1}`.
    cdelta : float
        Galaxy cluster concentration
    z_cl: float
        Redshift of the cluster
    cosmo : pyccl.core.Cosmology object
        CCL Cosmology object
    delta_mdef : int, optional
        Mass overdensity definition; defaults to 200.
    halo_profile_model : str, optional
        Profile model parameterization, with the following supported options:

            `nfw` (default)

    Returns
    -------
    rho : array_like, float
        3-dimensional mass density in units of :math:`h^2\ M_\odot\ pc^{-3}` DOUBLE CHECK THIS

    Notes
    -----
    Need to refactor later so we only require arguments that are necessary for all profiles
    and use another structure to take the arguments necessary for specific models
    """
    cosmo = cclify_astropy_cosmo(cosmo)
    omega_m = cosmo['Omega_c'] + cosmo['Omega_b']
    omega_m_transformed = _patch_zevolution_cluster_toolkit_rho_m(omega_m, z_cl)

    if halo_profile_model.lower() == 'nfw':
        rho = ct.density.rho_nfw_at_r(r3d, mdelta, cdelta, omega_m_transformed, delta=delta_mdef)
    else:
        raise ValueError(f"Profile model {halo_profile_model} not currently supported")
    return rho


def predict_surface_density(r_proj, mdelta, cdelta, z_cl, cosmo, delta_mdef=200,
                            halo_profile_model='nfw'):
    r""" Computes the surface mass density

    .. math::
        \Sigma(R) = \Omega_m \rho_{crit} \int^\infty_{-\infty} dz \Xi_{hm} (\sqrt{R^2+z^2}),

    where :math:`\Xi_{hm}` is the halo-matter correlation function.

    Parameters
    ----------
    r_proj : array_like
        Projected radial position from the cluster center in :math:`M\!pc\ h^{-1}`.
    mdelta : float
        Galaxy cluster mass in :math:`M_\odot\ h^{-1}`.
    cdelta : float
        Galaxy cluster concentration
    z_cl: float
        Redshift of the cluster
    cosmo : pyccl.core.Cosmology object
        CCL Cosmology object
    delta_mdef : int, optional
        Mass overdensity definition; defaults to 200.
    halo_profile_model : str, optional
        Profile model parameterization, with the following supported options:

            `nfw` (default)

    Returns
    -------
    sigma : array_like, float
        2D projected surface density in units of :math:`h M_\odot\ pc^{-2}`

    Notes
    -----
    Need to refactory so we only require arguments that are necessary for all models and use
    another structure to take the arguments necessary for specific models.
    """
    cosmo = cclify_astropy_cosmo(cosmo)
    omega_m = cosmo['Omega_c'] + cosmo['Omega_b']
    omega_m_transformed = _patch_zevolution_cluster_toolkit_rho_m(omega_m, z_cl)

    if halo_profile_model.lower() == 'nfw':
        sigma = ct.deltasigma.Sigma_nfw_at_R(r_proj, mdelta, cdelta, omega_m_transformed,
                                             delta=delta_mdef)
    else:
        raise ValueError(f"Profile model {halo_profile_model} not currently supported")
    return sigma


def predict_excess_surface_density(r_proj, mdelta, cdelta, z_cl, cosmo, delta_mdef=200,
                                   halo_profile_model='nfw'):
    r""" Computes the excess surface density

    .. math::
        \Delta\Sigma(R) = \bar{\Sigma}(<R)-\Sigma(R),

    where

    .. math::
        \bar{\Sigma}(<R) = \frac{2}{R^2} \int^R_0 dR' R' \Sigma(R')

    Parameters
    ----------
    r_proj : array_like
        Projected radial position from the cluster center in :math:`M\!pc\ h^{-1}`.
    mdelta : float
        Galaxy cluster mass in :math:`M_\odot\ h^{-1}`.
    cdelta : float
        Galaxy cluster concentration
    z_cl: float
        Redshift of the cluster
    cosmo : pyccl.core.Cosmology object
        CCL Cosmology object
    delta_mdef : int, optional
        Mass overdensity definition; defaults to 200.
    halo_profile_model : str, optional
        Profile model parameterization, with the following supported options:

            `nfw` (default)

    Returns
    -------
    deltasigma : array_like, float
        Excess surface density in units of :math:`h\ M_\odot\ pc^{-2}`.
    """
    cosmo = cclify_astropy_cosmo(cosmo)
    omega_m = cosmo['Omega_c'] + cosmo['Omega_b']
    omega_m_transformed = _patch_zevolution_cluster_toolkit_rho_m(omega_m, z_cl)

    if np.min(r_proj)<1.e-11:
        raise ValueError(f"Rmin = {np.min(r_proj):.2e} Mpc/h! This value is too small and may cause computational issues.")

    # Computing sigma on a larger range than the radial range requested
    sigma_r_proj = np.logspace(np.log10(np.min(r_proj))-1, np.log10(np.max(r_proj))+1, len(r_proj)*10)

    if halo_profile_model.lower() == 'nfw':
        sigma = ct.deltasigma.Sigma_nfw_at_R(sigma_r_proj, mdelta, cdelta,
                                             omega_m_transformed, delta=delta_mdef)
        # ^ Note: Let's not use this naming convention when transfering ct to ccl....
        deltasigma = ct.deltasigma.DeltaSigma_at_R(r_proj, sigma_r_proj,
                                                   sigma, mdelta, cdelta,
                                                   omega_m_transformed, delta=delta_mdef)
    else:
        raise ValueError(f"Profile model {halo_profile_model} not currently supported")
    return deltasigma


def angular_diameter_dist_a1a2(cosmo, a1, a2=1.):
    r"""This is a function to calculate the angular diameter distance
    between two scale factors because CCL cannot yet do it.

    If only a1 is specified, this function returns the angular diameter
    distance from a=1 to a1. If both a1 and a2 are specified, this function
    returns the angular diameter distance between a1 and a2.

    Temporarily using the astropy implementation.

    Parameters
    ----------
    cosmo : pyccl.core.Cosmology object
            CCL Cosmology object
    a1 : float
        Scale factor.
    a2 : float, optional
        Scale factor.

    Returns
    -------
    d_a : float
        Angular diameter distance in units :math:`M\!pc\ h^{-1}`

    Notes
    -----
    This is definitely broken if other cosmological parameter specifications differ,
    so we'll have to revise this later. We need to switch angular_diameter_distance_z1z2
    to CCL equivalent angular distance once implemented
    """
    redshift1 = _get_z_from_a(a2)
    redshift2 = _get_z_from_a(a1)
    ap_cosmo = astropyify_ccl_cosmo(cosmo)

    # astropy angular diameter distance in Mpc
    # need to return in pc/h
    return ap_cosmo.angular_diameter_distance_z1z2(redshift1, redshift2).to_value(units.pc)\
           * ap_cosmo.H0.value*.01


def get_critical_surface_density(cosmo, z_cluster, z_source):
    r"""Computes the critical surface density

    .. math::
        \Sigma_{crit} = \frac{c^2}{4\pi G} \frac{D_s}{D_LD_{LS}}

    Parameters
    ----------
    cosmo : pyccl.core.Cosmology object
        CCL Cosmology object
    z_cluster : float
        Galaxy cluster redshift
    z_source : array_like, float
        Background source galaxy redshift(s)

    Returns
    -------
    sigmacrit : float
        Cosmology-dependent critical surface density in units of :math:`h\ M_\odot\ pc^{-2}`

    Notes
    -----
    We will need :math:`\gamma_\infty` and :math:`\kappa_\infty` for alternative
    z_src_models using :math:`\beta_s`.
    """

    clight_pc_s = const.CLIGHT_KMS.value * 1000. / const.PC_TO_METER.value
    gnewt_pc3_msun_s2 = const.GNEWT.value * const.SOLAR_MASS.value / const.PC_TO_METER.value**3

    aexp_cluster = _get_a_from_z(z_cluster)
    aexp_src = _get_a_from_z(z_source)

    d_l = angular_diameter_dist_a1a2(cosmo, aexp_cluster, 1.0)
    d_s = angular_diameter_dist_a1a2(cosmo, aexp_src, 1.0)
    d_ls = angular_diameter_dist_a1a2(cosmo, aexp_src, aexp_cluster)

    beta_s = np.maximum(0, d_ls/d_s)
    sigmacrit = clight_pc_s * clight_pc_s / (4.0 * np.pi * gnewt_pc3_msun_s2) * 1/d_l * np.divide(1., beta_s)
    
    mask = (np.array(z_source)<=z_cluster)
    if np.sum(mask)>0:
        warnings.warn(f'Some source redshifts are lower than the cluster redshift. Returning Sigma_crit = np.inf for those galaxies.')
    return sigmacrit


def predict_tangential_shear(r_proj, mdelta, cdelta, z_cluster, z_source, cosmo, delta_mdef=200,
                             halo_profile_model='nfw', z_src_model='single_plane'):
    r"""Computes the tangential shear

    .. math::
        \gamma_t = \frac{\Delta\Sigma}{\Sigma_{crit}} = \frac{\bar{\Sigma}-\Sigma}{\Sigma_{crit}}

    or

    .. math::
        \gamma_t = \gamma_\infty \times \beta_s

    Parameters
    ----------
    r_proj : array_like
        The projected radial positions in :math:`M\!pc\ h^{-1}`.
    mdelta : float
        Galaxy cluster mass in :math:`M_\odot\ h^{-1}`.
    cdelta : float
        Galaxy cluster NFW concentration.
    z_cluster : float
        Galaxy cluster redshift
    z_source : array_like, float
        Background source galaxy redshift(s)
    cosmo : pyccl.core.Cosmology object
        CCL Cosmology object
    delta_mdef : int, optional
        Mass overdensity definition.  Defaults to 200.
    halo_profile_model : str, optional
        Profile model parameterization, with the following supported options:
        `nfw` (default) - [insert citation here]
    z_src_model : str, optional
        Source redshift model, with the following supported options:
        `single_plane` (default) - all sources at one redshift
        `known_z_src` - known individual source galaxy redshifts e.g. discrete case
        `z_src_distribution` - known source redshift distribution e.g. continuous
        case requiring integration.

    Returns
    -------
    gammat : array_like, float
        tangential shear

    Notes
    -----
    TODO: Implement `known_z_src` and `z_src_distribution` options
    We will need :math:`\gamma_\infty` and :math:`\kappa_\infty` for alternative
    z_src_models using :math:`\beta_s`.
    Need to figure out if we want to raise exceptions rather than errors here?
    """
    delta_sigma = predict_excess_surface_density(r_proj, mdelta, cdelta, z_cluster, cosmo,
                                                 delta_mdef=delta_mdef,
                                                 halo_profile_model=halo_profile_model)
    if z_src_model == 'single_plane':
        sigma_c = get_critical_surface_density(cosmo, z_cluster, z_source)
        gammat = np.nan_to_num(delta_sigma / sigma_c)
        
    # elif z_src_model == 'known_z_src': # Discrete case
    #     raise NotImplementedError('Need to implemnt Beta_s functionality, or average' +
    #                               'delta_sigma/sigma_c gamma_t = Beta_s*gamma_inf')
    # elif z_src_model == 'z_src_distribution': # Continuous ( from a distribution) case
    #     raise NotImplementedError('Need to implement Beta_s calculation from integrating' +
    #                               'distribution of redshifts in each radial bin')
    else:
        raise ValueError("Unsupported z_src_model")
    
    if np.sum(np.array(z_source)<=z_cluster):
        warnings.warn(f'Some source redshifts are lower than the cluster redshift. shear = 0 for those galaxies.')

    return gammat


def predict_convergence(r_proj, mdelta, cdelta, z_cluster, z_source, cosmo, delta_mdef=200,
                        halo_profile_model='nfw', z_src_model='single_plane'):
    r"""Computes the mass convergence

    .. math::
        \kappa = \frac{\Sigma}{\Sigma_{crit}}

    or

    .. math::
        \kappa = \kappa_\infty \times \beta_s

    Parameters
    ----------
    r_proj : array_like
        The projected radial positions in :math:`M\!pc\ h^{-1}`.
    mdelta : float
        Galaxy cluster mass in :math:`M_\odot\ h^{-1}`.
    cdelta : float
        Galaxy cluster NFW concentration.
    z_cluster : float
        Galaxy cluster redshift
    z_source : array_like, float
        Background source galaxy redshift(s)
    cosmo : pyccl.core.Cosmology object
        CCL Cosmology object
    delta_mdef : int, optional
        Mass overdensity definition.  Defaults to 200.
    halo_profile_model : str, optional
        Profile model parameterization, with the following supported options:
        `nfw` (default) - [insert citation here]
    z_src_model : str, optional
        Source redshift model, with the following supported options:
        `single_plane` (default) - all sources at one redshift
        `known_z_src` - known individual source galaxy redshifts e.g. discrete case
        `z_src_distribution` - known source redshift distribution e.g. continuous
        case requiring integration.

    Returns
    -------
    kappa : array_like, float
        Mass convergence, kappa.

    Notes
    -----
    Need to figure out if we want to raise exceptions rather than errors here?
    """
    sigma = predict_surface_density(r_proj, mdelta, cdelta, z_cluster, cosmo,
                                    delta_mdef=delta_mdef, halo_profile_model=halo_profile_model)

    if z_src_model == 'single_plane':
        sigma_c = get_critical_surface_density(cosmo, z_cluster, z_source)
        kappa = np.nan_to_num(sigma / sigma_c)
        
    # elif z_src_model == 'known_z_src': # Discrete case
    #     raise NotImplementedError('Need to implemnt Beta_s functionality, or average' +\
    #                               'sigma/sigma_c kappa_t = Beta_s*kappa_inf')
    # elif z_src_model == 'z_src_distribution': # Continuous ( from a distribution) case
    #     raise NotImplementedError('Need to implement Beta_s calculation from integrating' +\
    #                               'distribution of redshifts in each radial bin')
    else:
        raise ValueError("Unsupported z_src_model")
    
    if np.sum(np.array(z_source)<=z_cluster):
        warnings.warn(f'Some source redshifts are lower than the cluster redshift. kappa = 0 for those galaxies.')

    return kappa


def predict_reduced_tangential_shear(r_proj, mdelta, cdelta, z_cluster, z_source, cosmo,
                                     delta_mdef=200, halo_profile_model='nfw',
                                     z_src_model='single_plane'):
    r"""Computes the reduced tangential shear :math:`g_t = \frac{\gamma_t}{1-\kappa}`.

    Parameters
    ----------
    r_proj : array_like
        The projected radial positions in :math:`M\!pc\ h^{-1}`.
    mdelta : float
        Galaxy cluster mass in :math:`M_\odot\ h^{-1}`.
    cdelta : float
        Galaxy cluster NFW concentration.
    z_cluster : float
        Galaxy cluster redshift
    z_source : array_like, float
        Background source galaxy redshift(s)
    cosmo : pyccl.core.Cosmology object
        CCL Cosmology object
    delta_mdef : int, optional
        Mass overdensity definition.  Defaults to 200.
    halo_profile_model : str, optional
        Profile model parameterization, with the following supported options:
        `nfw` (default) - [insert citation here]
    z_src_model : str, optional
        Source redshift model, with the following supported options:
        `single_plane` (default) - all sources at one redshift
        `known_z_src` - known individual source galaxy redshifts e.g. discrete case
        `z_src_distribution` - known source redshift distribution, e.g. continuous
        case requiring integration.

    Returns
    -------
    gt : array_like, float
        Reduced tangential shear

    Notes
    -----
    Need to figure out if we want to raise exceptions rather than errors here?
    """
    if z_src_model == 'single_plane':
        kappa = predict_convergence(r_proj, mdelta, cdelta, z_cluster, z_source, cosmo, delta_mdef,
                                    halo_profile_model,
                                    z_src_model)
        gamma_t = predict_tangential_shear(r_proj, mdelta, cdelta, z_cluster, z_source, cosmo,
                                           delta_mdef, halo_profile_model, z_src_model)
        red_tangential_shear = np.nan_to_num(np.divide(gamma_t , (1 - kappa)))
        
    # elif z_src_model == 'known_z_src': # Discrete case
    #     raise NotImplementedError('Need to implemnt Beta_s functionality, or average' +
    #                               'sigma/sigma_c kappa_t = Beta_s*kappa_inf')
    # elif z_src_model == 'z_src_distribution': # Continuous ( from a distribution) case
    #     raise NotImplementedError('Need to implement Beta_s and Beta_s2 calculation from' +
    #                               'integrating distribution of redshifts in each radial bin')
    else:
        raise ValueError("Unsupported z_src_model")
    
    if np.sum(np.array(z_source)<=z_cluster):
        warnings.warn(f'Some source redshifts are lower than the cluster redshift. shear = 0 for those galaxies.')


    return red_tangential_shear<|MERGE_RESOLUTION|>--- conflicted
+++ resolved
@@ -5,10 +5,7 @@
 from astropy.cosmology import LambdaCDM
 from .constants import Constants as const
 from .cluster_toolkit_patches import _patch_zevolution_cluster_toolkit_rho_m
-<<<<<<< HEAD
 import warnings
-=======
->>>>>>> 2b9c3522
 
 def cclify_astropy_cosmo(cosmoin):
     """ Given an astropy.cosmology object, creates a CCL-like dictionary
