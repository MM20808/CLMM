--- conflicted
+++ resolved
@@ -203,11 +203,7 @@
     else:
         pass
 
-<<<<<<< HEAD
-def get_comoving_angular_distance_a(cosmo, aexp2, aexp1=1.):
-=======
 def get_angular_diameter_distance_a(cosmo, aexp2, aexp1=1.):
->>>>>>> dadd2688
     '''
     This is a function to calculate d_LS (angular distance between lens and source) because CCL cannot yet do it.  Temporarily using the astropy implementation.
 
@@ -271,15 +267,9 @@
     aexp_cluster = _get_a_from_z(z_cluster)
     aexp_src = _get_a_from_z(z_source)
 
-<<<<<<< HEAD
-    d_l = get_comoving_angular_distance_a(cosmo, aexp_cluster)
-    d_s = get_comoving_angular_distance_a(cosmo, aexp_src)
-    d_ls = get_comoving_angular_distance_a(cosmo, aexp_src, aexp_cluster)
-=======
     d_l = get_angular_diameter_distance_a(cosmo, aexp_cluster)
     d_s = get_angular_diameter_distance_a(cosmo, aexp_src)
     d_ls = get_angular_diameter_distance_a(cosmo, aexp_src, aexp_cluster)
->>>>>>> dadd2688
 
     sigmacrit = d_s / (d_l * d_ls) * c * c / (4 * np.pi * G)
     return sigmacrit
