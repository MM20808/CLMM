"""@file.py modeling.py
Functions for theoretical models.  Default is NFW.
"""

from astropy import constants, units
import cluster_toolkit as ct
import numpy as np

def _create_ccl_cosmo_object_from_astropy(apy_cosmo) :
    '''
    Generates a ccl-looking cosmology object (with all values needed for modeling) from an astropy cosmology object.

    Notes
    -----
    Need to replace:
    `import pyccl as ccl
    cosmo_ccl = ccl.Cosmology(Omega_c=0.27, Omega_b=0.045, h=0.67, A_s=2.1e-9, n_s=0.96)`
    with
    `from astropy.cosmology import FlatLambdaCDM
    astropy_cosmology_object = FlatLambdaCDM(H0=70, Om0=0.27, Ob0=0.045)
    cosmo_ccl = create_ccl_cosmo_object_from_astropy(astropy_cosmology_object)``
    '''
    ccl_cosmo = {'Omega_c': apy_cosmo.Om0,
                 'Omega_b': apy_cosmo.Ob0,
                 'h': apy_cosmo.h,
                 'H0': apy_cosmo.H0.value,
    }

    return ccl_cosmo

def _get_a_from_z(z):
    '''
    Convert redshift to scale factor

    Parameters
    ----------
    z : array-like, float
        redshift

    Returns
    -------
    a : array-like, float
        scale factor
    '''
    a = 1. / (1. + z)
    return a

def _get_z_from_a(a):
    '''
    Convert scale factor to redshift

    Parameters
    ----------
    a : array-like, float
        scale factor

    Returns
    -------
    z : array-like, float
        redshift
    '''
    z = 1. / a - 1.
    return z

def get_3d_density(r3d, mdelta, cdelta, cosmo, Delta=200, halo_profile_parameterization='nfw'):
    '''
    Retrieve the 3d density $\rho(r)$

    Parameters
    ----------
    r3d : array-like, float
        The radial positions in Mpc/h.
    mdelta : float
        Galaxy cluster mass in Msun/h.
    cdelta : float
        Galaxy cluster NFW concentration.
    cosmo : pyccl.core.Cosmology object
        CCL Cosmology object
    Delta : int, optional
        Mass overdensity definition; defaults to 200.
    halo_profile_parameterization : str, optional
        Profile model parameterization, with the following supported options:
        `nfw` (default) - $\rho(r)=\frac{\rho_0}{c/(r/R_{vir})(1+c/(r/R_{vir}))^2}$ [insert citation here]
    z_src_model : str, optional
        Source redshift model, with the following supported options:
        `single_plane` (default) - all sources at one redshift
        `known_z_src` - known individual source galaxy redshifts, e.g. discrete case
        `z_src_distribution` - known source redshift distribution, e.g. continuous case requiring integration.

    Returns
    -------
    rho : array-like, float
        3-dimensional mass density

    Notes
    -----
    AIM: We should only require arguments that are necessary for all profiles and use another structure to take the arguments necessary for specific models
    '''
    cosmo = _create_ccl_cosmo_object_from_astropy(cosmo)
    Omega_m = cosmo['Omega_c'] + cosmo['Omega_b']

    if halo_profile_parameterization == 'nfw':
        rho = ct.density.rho_nfw_at_r(r3d, mdelta, cdelta, Omega_m, delta=Delta)
        return rho
    else:
        pass

def predict_surface_density(r_proj, mdelta, cdelta, cosmo, Delta=200, halo_profile_parameterization='nfw'):
    '''
    Computes the surface mass density $\Sigma(R) = \Omega_m \rho_{crit} \int^\inf_{-\inf} dz \Xi_{hm} (\sqrt{R^2+z^2})$, where $\Xi_{hm}$ is the halo mass function.

    Parameters
    ----------
    r_proj : array-like
        The projected radial positions in Mpc/h.
    mdelta : float
        Galaxy cluster mass in Msun/h.
    cdelta : float
        Galaxy cluster NFW concentration.
    cosmo : pyccl.core.Cosmology object
        CCL Cosmology object
    Delta : int, optional
        Mass overdensity definition; defaults to 200.
    halo_profile_parameterization : str, optional
        Profile model parameterization, with the following supported options:
        `nfw` (default) - [insert citation here]
    z_src_model : str, optional
        Source redshift model, with the following supported options:
        `single_plane` (default) - all sources at one redshift
        `known_z_src` - known individual source galaxy redshifts, e.g. discrete case
        `z_src_distribution` - known source redshift distribution, e.g. continuous case requiring integration.

    Returns
    -------
    sigma : array-like, float
        Surface density, Sigma in units of [h M_\\odot/$pc^2$]

    Notes
    -----
    AIM: We should only require arguments that are necessary for all models and use another structure to take the arguments necessary for specific models.
    '''
    cosmo = _create_ccl_cosmo_object_from_astropy(cosmo)
    Omega_m = cosmo['Omega_c'] + cosmo['Omega_b']

    if halo_profile_parameterization == 'nfw':
        sigma = ct.deltasigma.Sigma_nfw_at_R(r_proj, mdelta, cdelta, Omega_m, delta=Delta)
        return sigma
    else:
        #return ct.Sigma_at_R(r_proj, mdelta, cdelta, cosmo.Omegam, delta=Delta)
        pass

def predict_excess_surface_density(r_proj, mdelta, cdelta, cosmo, Delta=200, halo_profile_parameterization='nfw'):
    '''
    Computes the excess surface density $\Delta\Sigma(R) = \bar{\Sigma}(<R)-\Sigma(R)$, where $\bar{\Sigma}(<R) = \frac{2}{R^2} \int^R_0 dR' R' \Sigma(R')$

    Parameters
    ----------
    r_proj : array-like
        The projected radial positions in Mpc/h.
    mdelta : float
        Galaxy cluster mass in Msun/h.
    cdelta : float
        Galaxy cluster NFW concentration.
    cosmo : pyccl.core.Cosmology object
        CCL Cosmology object
    Delta : int, optional
        Mass overdensity definition; defaults to 200.
    halo_profile_parameterization : str, optional
        Profile model parameterization, with the following supported options:
        `nfw` (default) - [insert citation here]
    z_src_model : str, optional
        Source redshift model, with the following supported options:
        `single_plane` (default) - all sources at one redshift
        `known_z_src` - known individual source galaxy redshifts, e.g. discrete case
        `z_src_distribution` - known source redshift distribution, e.g. continuous case requiring integration.

    Returns
    -------
    deltasigma : array-like, float
        Excess surface density, DeltaSigma in units of [h M_\\odot/$pc^2$].
    '''
    cosmo = _create_ccl_cosmo_object_from_astropy(cosmo)
    Omega_m = cosmo['Omega_c'] + cosmo['Omega_b']

    if halo_profile_parameterization == 'nfw':
        Sigma_r_proj = np.logspace(-3, 4, 1000)
        Sigma = ct.deltasigma.Sigma_nfw_at_R(Sigma_r_proj, mdelta, cdelta, Omega_m, delta=Delta)
        # ^ Note: Let's not use this naming convention when transfering ct to ccl....
        deltasigma = ct.deltasigma.DeltaSigma_at_R(r_proj, Sigma_r_proj, Sigma, mdelta, cdelta, Omega_m, delta=Delta)
        return deltasigma
    else:
        pass

def _get_comoving_angular_distance_a(cosmo, aexp2, aexp1=1.):
    '''
    This is a function to calculate d_LS (angular distance between lens and source) because CCL cannot yet do it.  Temporarily using the astropy implementation.

    Parameters
    ----------
    cosmo : pyccl.core.Cosmology object
            CCL Cosmology object
    aexp2 : float
        smaller scale factor
    aexp1 : float, optional
        larger scale factor; defaults to 1.

    Returns
    -------
    da: float
        angular diameter distance

    Notes
    -----
    This is definitely broken if other cosmological parameter specifications differ, so we'll have to revise this later.
    # AIM: needs a docstring for args
    '''
<<<<<<< HEAD
    z1 = _get_z_from_a(aexp1)
    z2 = _get_z_from_a(aexp2)
=======
    z1 = get_z_from_a(aexp1)
    z2 = get_z_from_a(aexp2)
    from astropy.cosmology import FlatLambdaCDM
    from astropy import units as u

    Omega_m = cosmo['Omega_b']+cosmo['Omega_c']
    ap_cosmo = FlatLambdaCDM(H0=cosmo['H0'], Om0=Omega_m, Ob0=cosmo['Omega_b'])
>>>>>>> 793164a7

    if type(cosmo) == pyccl.core.Cosmology:
        Omega_m = cosmo['Omega_b'] + cosmo['Omega_c']
        ap_cosmo = astropy.FlatLambdaCDM(H0=cosmo['H_0'], Om0=Omega_m, Ob0=cosmo['Omega_b'])
    else:
        ap_cosmo = cosmo
    # astropy angular diameter distance in Mpc
    # need to return in pc/h
<<<<<<< HEAD
    da = ap_cosmo.angular_diameter_distance_z1z2(z1, z2).to_value(units.pc) * cosmo.h
    return da

=======
    da = ap_cosmo.angular_diameter_distance_z1z2(z1, z2).to_value(u.pc) * cosmo['h']
    return da

def comoving_angular_distance(cosmo, aexp):
    '''
    Calculates comoving angular distance to an aexp given a cosmology
    
    Parameters
    ----------
    cosmo : ccl cosmology object
    
    Returns
    -------

    ''' 
    mpc_to_pc = 1e6
    
    try :
        import pyccl as ccl
        return ccl.comoving_angular_distance(cosmo, aexp) * aexp * cosmo['h'] * mpc_to_pc

    except ImportError :
        from astropy.cosmology import FlatLambdaCDM
        from astropy import units as u

        Omega_m = cosmo['Omega_b']+cosmo['Omega_c']
        z = get_z_from_a(aexp)
        ap_cosmo = FlatLambdaCDM(H0=cosmo['H0'], Om0=Omega_m, Ob0=cosmo['Omega_b'])
        # astropy angular diameter distance in Mpc
        # need to return in pc/h
        da = ap_cosmo.angular_diameter_distance(z).to_value(u.pc) * cosmo['h']
        return da

    

>>>>>>> 793164a7
def get_critical_surface_density(cosmo, z_cluster, z_source):
    '''
    Computes the critical surface density $\Sigma_{crit} = \frac{c^2}{4\pi G} \frac{D_s}{D_LD_{LS}}$

    Parameters
    ----------
    cosmo : pyccl.core.Cosmology object
        CCL Cosmology object
    z_cluster : float
        Galaxy cluster redshift
    z_source : array-like, float
        Background source galaxy redshift(s)

    Returns
    -------
    sigmacrit : float
        Cosmology-dependent critical surface density

    Notes
    -----
    We will need gamma inf and kappa inf for alternative z_src_models using Beta_s
    '''
    # m_to_pc = 3.2408e-17
    # kg_to_msun = 5.0279e-31
    # if type(cosmo) == pyccl.core.Cosmology:
    #     c = ccl.physical_constants.CLIGHT * m_to_pc
    #     G = ccl.physical_constants.GNEWT * (m_to_pc)**3 / (kg_to_msun)
    # else:
    c = constants.c.to_value(units('pc/s'))
    G = constants.G.to_value(units('pc3 / (Msun s2)'))

    aexp_cluster = _get_a_from_z(z_cluster)
    aexp_src = _get_a_from_z(z_source)

    d_l = _get_comoving_angular_distance_a(cosmo, aexp_cluster)
    d_s = _get_comoving_angular_distance_a(cosmo, aexp_src)
    d_ls = _get_comoving_angular_distance_a(cosmo, aexp_src, aexp_cluster)

    # will need to deal with units: distances in Mpc and some CCL constants in SI
    sigmacrit = d_s / (d_l * d_ls) * c * c / (4 * np.pi * G)
    return sigmacrit

def predict_tangential_shear(r_proj, mdelta, cdelta, z_cluster, z_source, cosmo, Delta=200, halo_profile_parameterization='nfw', z_src_model='single_plane'):
    '''
    Computes the tangential shear $\gamma_t = \frac{\Delta\Sigma}{\Sigma_{crit}} = \frac{\bar{\Sigma}-\Sigma}{\Sigma_{crit}}}$, or $\gamma_t = \gamma_\inf \times \Beta_s$

    Parameters
    ----------
    r_proj : array-like
        The projected radial positions in Mpc/h.
    mdelta : float
        Galaxy cluster mass in Msun/h.
    cdelta : float
        Galaxy cluster NFW concentration.
    z_cluster : float
        Galaxy cluster redshift
    z_source : array-like, float
        Background source galaxy redshift(s)
    cosmo : pyccl.core.Cosmology object
        CCL Cosmology object
    Delta : int, optional
        Mass overdensity definition.  Defaults to 200.
    halo_profile_parameterization : str, optional
        Profile model parameterization, with the following supported options:
        `nfw` (default) - [insert citation here]
    z_src_model : str, optional
        Source redshift model, with the following supported options:
        `single_plane` (default) - all sources at one redshift
        `known_z_src` - known individual source galaxy redshifts, e.g. discrete case
        `z_src_distribution` - known source redshift distribution, e.g. continuous case requiring integration.

    Returns
    -------
    gammat : array-like, float
        tangential shear

    Notes
    -----
    We will need gamma inf and kappa inf for alternative z_src_models using Beta_s.
    AIM: Don't we want to raise exceptions rather than errors here?
    '''
    delta_sigma = predict_excess_surface_density(r_proj, mdelta, cdelta, cosmo, Delta=Delta,
                                                   halo_profile_parameterization=halo_profile_parameterization)

    if z_src_model == 'single_plane':
        sigma_c = get_critical_surface_density(cosmo, z_source, z_cluster)
        gammat = delta_sigma / sigma_c
        return gammat
    elif z_src_model == 'known_z_src': # Discrete case
        NotImplementedError('Need to implemnt Beta_s functionality, or average delta_sigma/sigma_c gamma_t = Beta_s*gamma_inf')
    elif z_src_model == 'z_src_distribution' : # Continuous ( from a distribution) case
        NotImplementedError('Need to implement Beta_s calculation from integrating distribution of redshifts in each radial bin')

def predict_convergence(r_proj, mdelta, cdelta, z_cluster, z_source, cosmo, Delta=200, halo_profile_parameterization='nfw', z_src_model='single_plane'):
    '''
    Computes the mass convergence $\kappa = \frac{\Sigma}{\Sigma_{crit}}$ or $\kappa = \kappa_\inf \times \Beta_s$

    Parameters
    ----------
    r_proj : array-like
        The projected radial positions in Mpc/h.
    mdelta : float
        Galaxy cluster mass in Msun/h.
    cdelta : float
        Galaxy cluster NFW concentration.
    z_cluster : float
        Galaxy cluster redshift
    z_source : array-like, float
        Background source galaxy redshift(s)
    cosmo : pyccl.core.Cosmology object
        CCL Cosmology object
    Delta : int, optional
        Mass overdensity definition.  Defaults to 200.
    halo_profile_parameterization : str, optional
        Profile model parameterization, with the following supported options:
        `nfw` (default) - [insert citation here]
    z_src_model : str, optional
        Source redshift model, with the following supported options:
        `single_plane` (default) - all sources at one redshift
        `known_z_src` - known individual source galaxy redshifts, e.g. discrete case
        `z_src_distribution` - known source redshift distribution, e.g. continuous case requiring integration.

    Returns
    -------
    kappa : array-like, float
        Mass convergence, kappa.

    Notes
    -----
    AIM: Don't we want to raise exceptions rather than errors here?
    '''
    sigma = predict_surface_density(r_proj, mdelta, cdelta, cosmo, Delta=Delta, halo_profile_parameterization=halo_profile_parameterization)

    if z_src_model == 'single_plane':
        sigma_c = get_critical_surface_density(cosmo, z_cluster, z_source)
        kappa = sigma / sigma_c
        return kappa
    elif z_src_model == 'known_z_src': # Discrete case
        NotImplementedError('Need to implemnt Beta_s functionality, or average sigma/sigma_c kappa_t = Beta_s*kappa_inf')
    elif z_src_model == 'z_src_distribution': # Continuous ( from a distribution) case
        NotImplementedError('Need to implement Beta_s calculation from integrating distribution of redshifts in each radial bin')

def predict_reduced_tangential_shear(r_proj, mdelta, cdelta, z_cluster, z_source, cosmo, Delta=200, halo_profile_parameterization='nfw', z_src_model='single_plane'):
    '''
    Computes the reduced tangential shear $g_t = \frac{\\gamma_t}{1-\\kappa}$.

    Parameters
    ----------
    r_proj : array-like
        The projected radial positions in Mpc/h.
    mdelta : float
        Galaxy cluster mass in Msun/h.
    cdelta : float
        Galaxy cluster NFW concentration.
    z_cluster : float
        Galaxy cluster redshift
    z_source : array-like, float
        Background source galaxy redshift(s)
    cosmo : pyccl.core.Cosmology object
        CCL Cosmology object
    Delta : int, optional
        Mass overdensity definition.  Defaults to 200.
    halo_profile_parameterization : str, optional
        Profile model parameterization, with the following supported options:
        `nfw` (default) - [insert citation here]
    z_src_model : str, optional
        Source redshift model, with the following supported options:
        `single_plane` (default) - all sources at one redshift
        `known_z_src` - known individual source galaxy redshifts, e.g. discrete case
        `z_src_distribution` - known source redshift distribution, e.g. continuous case requiring integration.

    Returns
    -------
    gt : array-like, float
        Reduced tangential shear

    Notes
    -----
    AIM: Don't we want to raise exceptions rather than errors here?
    '''
    if z_src_model == 'single_plane':
        kappa = predict_convergence(r_proj, mdelta, cdelta, z_cluster, z_source, cosmo, Delta,
                                         halo_profile_parameterization,
                                        z_src_model)
        gamma_t = predict_tangential_shear(r_proj, mdelta, cdelta, z_cluster, z_source, cosmo, Delta,
                                         halo_profile_parameterization,
                                        z_src_model)
        gt = gamma_t / (1 - kappa)
        return gt
    elif z_src_model == 'known_z_src': # Discrete case
        NotImplementedError('Need to implemnt Beta_s functionality, or average sigma/sigma_c kappa_t = Beta_s*kappa_inf')
    elif z_src_model == 'z_src_distribution': # Continuous ( from a distribution) case
        NotImplementedError('Need to implement Beta_s and Beta_s2 calculation from integrating distribution of redshifts in each radial bin')<|MERGE_RESOLUTION|>--- conflicted
+++ resolved
@@ -214,67 +214,18 @@
     This is definitely broken if other cosmological parameter specifications differ, so we'll have to revise this later.
     # AIM: needs a docstring for args
     '''
-<<<<<<< HEAD
     z1 = _get_z_from_a(aexp1)
     z2 = _get_z_from_a(aexp2)
-=======
-    z1 = get_z_from_a(aexp1)
-    z2 = get_z_from_a(aexp2)
-    from astropy.cosmology import FlatLambdaCDM
-    from astropy import units as u
-
-    Omega_m = cosmo['Omega_b']+cosmo['Omega_c']
-    ap_cosmo = FlatLambdaCDM(H0=cosmo['H0'], Om0=Omega_m, Ob0=cosmo['Omega_b'])
->>>>>>> 793164a7
-
+    Omega_m = cosmo['Omega_b'] + cosmo['Omega_c']
     if type(cosmo) == pyccl.core.Cosmology:
-        Omega_m = cosmo['Omega_b'] + cosmo['Omega_c']
         ap_cosmo = astropy.FlatLambdaCDM(H0=cosmo['H_0'], Om0=Omega_m, Ob0=cosmo['Omega_b'])
     else:
         ap_cosmo = cosmo
     # astropy angular diameter distance in Mpc
     # need to return in pc/h
-<<<<<<< HEAD
-    da = ap_cosmo.angular_diameter_distance_z1z2(z1, z2).to_value(units.pc) * cosmo.h
+    da = ap_cosmo.angular_diameter_distance_z1z2(z1, z2).to_value(units.pc) * ap_cosmo.h
     return da
 
-=======
-    da = ap_cosmo.angular_diameter_distance_z1z2(z1, z2).to_value(u.pc) * cosmo['h']
-    return da
-
-def comoving_angular_distance(cosmo, aexp):
-    '''
-    Calculates comoving angular distance to an aexp given a cosmology
-    
-    Parameters
-    ----------
-    cosmo : ccl cosmology object
-    
-    Returns
-    -------
-
-    ''' 
-    mpc_to_pc = 1e6
-    
-    try :
-        import pyccl as ccl
-        return ccl.comoving_angular_distance(cosmo, aexp) * aexp * cosmo['h'] * mpc_to_pc
-
-    except ImportError :
-        from astropy.cosmology import FlatLambdaCDM
-        from astropy import units as u
-
-        Omega_m = cosmo['Omega_b']+cosmo['Omega_c']
-        z = get_z_from_a(aexp)
-        ap_cosmo = FlatLambdaCDM(H0=cosmo['H0'], Om0=Omega_m, Ob0=cosmo['Omega_b'])
-        # astropy angular diameter distance in Mpc
-        # need to return in pc/h
-        da = ap_cosmo.angular_diameter_distance(z).to_value(u.pc) * cosmo['h']
-        return da
-
-    
-
->>>>>>> 793164a7
 def get_critical_surface_density(cosmo, z_cluster, z_source):
     '''
     Computes the critical surface density $\Sigma_{crit} = \frac{c^2}{4\pi G} \frac{D_s}{D_LD_{LS}}$
